package com.datadoghq.trace.impl;

import com.datadoghq.trace.Sampler;
import com.datadoghq.trace.Writer;
import io.opentracing.Span;
import io.opentracing.SpanContext;
import io.opentracing.propagation.Format;
import org.slf4j.Logger;
import org.slf4j.LoggerFactory;

import java.util.Collections;
import java.util.HashMap;
import java.util.List;
import java.util.Map;


public class DDTracer implements io.opentracing.Tracer {


    private Writer writer;
    private final Sampler sampler;

    private final static Logger logger = LoggerFactory.getLogger(DDTracer.class);

    public DDTracer(Writer writer, Sampler sampler) {
        this.writer = writer;
        this.sampler = sampler;
    }

    public DDSpanBuilder buildSpan(String operationName) {
        return new DDSpanBuilder(operationName);
    }

    public <C> void inject(SpanContext spanContext, Format<C> format, C c) {
        throw new UnsupportedOperationException();
    }

    public <C> SpanContext extract(Format<C> format, C c) {
        throw new UnsupportedOperationException();
    }

    public void write(List<Span> trace) {
        this.writer.write(trace);
    }

    public class DDSpanBuilder implements SpanBuilder {

        private final String operationName;
        private Map<String, Object> tags = new HashMap<String, Object>();
        private long timestamp;
        private DDSpan parent;
        private String serviceName;
        private String resourceName;
        private boolean errorFlag;
        private String spanType;

        public Span start() {

            // build the context
            DDSpanContext context = buildTheSpanContext();

            // FIXME
            logger.debug("Starting new span " + this.operationName);

            return new DDSpan(
                    this.operationName,
                    this.tags,
                    this.timestamp,
                    context);
        }

        public DDTracer.DDSpanBuilder withTag(String tag, Number number) {
            return withTag(tag, (Object) number);
        }

        public DDTracer.DDSpanBuilder withTag(String tag, String string) {
            return withTag(tag, (Object) string);
        }

        public DDTracer.DDSpanBuilder withTag(String tag, boolean bool) {
            return withTag(tag, (Object) bool);
        }

        public DDSpanBuilder(String operationName) {
            this.operationName = operationName;
        }

        public DDTracer.DDSpanBuilder asChildOf(Span span) {
            this.parent = (DDSpan) span;
            return this;
        }

        public DDTracer.DDSpanBuilder withStartTimestamp(long timestampMillis) {
            this.timestamp = timestampMillis;
            return this;
        }

        public DDTracer.DDSpanBuilder withServiceName(String serviceName) {
            this.serviceName = serviceName;
            return this;
        }

        public DDTracer.DDSpanBuilder withResourceName(String resourceName) {
            this.resourceName = resourceName;
            return this;
        }

        public DDTracer.DDSpanBuilder withErrorFlag() {
            this.errorFlag = true;
            return this;
        }

        public DDTracer.DDSpanBuilder withSpanType(String spanType) {
            this.spanType = spanType;
            return this;
        }

        public Iterable<Map.Entry<String, String>> baggageItems() {
            if (parent == null) {
                return Collections.emptyList();
            }
            return parent.context().baggageItems();
        }

        // UnsupportedOperation
        public DDTracer.DDSpanBuilder asChildOf(SpanContext spanContext) {
            throw new UnsupportedOperationException("Should be a Span instead of a context due to DD implementation");
        }

<<<<<<< HEAD
        /* (non-Javadoc)
         * @see io.opentracing.Tracer.SpanBuilder#start()
         */
        public DDSpan start() {
=======
        public DDTracer.DDSpanBuilder addReference(String referenceType, SpanContext spanContext) {
            throw new UnsupportedOperationException();
        }
>>>>>>> f76da5df


        // Private methods
        private DDTracer.DDSpanBuilder withTag(String tag, Object value) {
            this.tags.put(tag, value);
            return this;
        }

        private long generateNewId() {
            return System.nanoTime();
        }


        private DDSpanContext buildTheSpanContext() {

            long generatedId = generateNewId();
            DDSpanContext context;
            DDSpanContext p = this.parent != null ? (DDSpanContext) this.parent.context() : null;

            // some attributes are inherited from the parent
            context = new DDSpanContext(
                    this.parent == null ? generatedId : p.getTraceId(),
                    generatedId,
                    this.parent == null ? 0L : p.getSpanId(),
                    this.parent == null ? this.serviceName : p.getServiceName(),
                    this.resourceName,
                    this.parent == null ? null : p.getBaggageItems(),
                    errorFlag,
                    null,
                    this.spanType,
                    true,
                    this.parent == null ? null : p.getTrace(),
                    DDTracer.this
            );

            logger.debug("Building a new span context." + context.toString());

            return context;
        }


    }

    @Override
    public boolean equals(Object o) {
        if (this == o) return true;
        if (o == null || getClass() != o.getClass()) return false;

        DDTracer ddTracer = (DDTracer) o;

        if (writer != null ? !writer.equals(ddTracer.writer) : ddTracer.writer != null) return false;
        return sampler != null ? sampler.equals(ddTracer.sampler) : ddTracer.sampler == null;
    }

    @Override
    public int hashCode() {
        int result = writer != null ? writer.hashCode() : 0;
        result = 31 * result + (sampler != null ? sampler.hashCode() : 0);
        return result;
    }

    @Override
    public String toString() {
        return "DDTracer{" +
                "writer=" + writer +
                ", sampler=" + sampler +
                '}';
    }
}<|MERGE_RESOLUTION|>--- conflicted
+++ resolved
@@ -2,6 +2,8 @@
 
 import com.datadoghq.trace.Sampler;
 import com.datadoghq.trace.Writer;
+import com.datadoghq.trace.writer.impl.LoggingWritter;
+
 import io.opentracing.Span;
 import io.opentracing.SpanContext;
 import io.opentracing.propagation.Format;
@@ -15,13 +17,15 @@
 
 
 public class DDTracer implements io.opentracing.Tracer {
-
-
     private Writer writer;
     private final Sampler sampler;
 
     private final static Logger logger = LoggerFactory.getLogger(DDTracer.class);
 
+    public DDTracer(){
+    	this(new LoggingWritter(),new AllSampler());
+    }
+    
     public DDTracer(Writer writer, Sampler sampler) {
         this.writer = writer;
         this.sampler = sampler;
@@ -54,7 +58,7 @@
         private boolean errorFlag;
         private String spanType;
 
-        public Span start() {
+        public DDSpan start() {
 
             // build the context
             DDSpanContext context = buildTheSpanContext();
@@ -127,17 +131,9 @@
             throw new UnsupportedOperationException("Should be a Span instead of a context due to DD implementation");
         }
 
-<<<<<<< HEAD
-        /* (non-Javadoc)
-         * @see io.opentracing.Tracer.SpanBuilder#start()
-         */
-        public DDSpan start() {
-=======
         public DDTracer.DDSpanBuilder addReference(String referenceType, SpanContext spanContext) {
             throw new UnsupportedOperationException();
         }
->>>>>>> f76da5df
-
 
         // Private methods
         private DDTracer.DDSpanBuilder withTag(String tag, Object value) {
@@ -172,7 +168,7 @@
                     DDTracer.this
             );
 
-            logger.debug("Building a new span context." + context.toString());
+            logger.debug("Building a new span context: " + context.toString());
 
             return context;
         }
